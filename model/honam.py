<<<<<<< HEAD
=======
import numpy as np
import torch

from torch.nn import Module, ModuleList, Linear, MSELoss, BCELoss
from torch.utils.data import TensorDataset, DataLoader
from torch.optim import Adam

from model import FeatureNet

class HONAM(Module):

    def __init__(
        self,
        num_features: int,
        out_size: int,
        task: str,
        order: int=2,
        batch_size: int=1024,
        lr: float=1e-3,
        epochs: int=1000,
        num_workers: int=0,
        verbose=True
    ):

        super(HONAM, self).__init__()

        self._task = task
        self._order = order
        self._batch_size = batch_size
        self._lr = lr
        self._epochs = epochs
        self._num_workers = num_workers
        self._verbose = verbose

        num_units = [1, 32, 64, 32]
        self._feature_nets = ModuleList([FeatureNet(num_units) for _ in range(num_features)])

        self._output_layer = Linear(order * num_units[-1], out_size)

    def forward(self, x: torch.Tensor) -> torch.Tensor:

        # run feature networks
        transformed_x = []
        for i, feature_net in enumerate(self._feature_nets):
            transformed_xi = feature_net(x[:, i].view(-1, 1))
            transformed_x.append(transformed_xi)
        transformed_x = torch.stack(transformed_x, dim=1)

        # model interactions
        powers = [1, transformed_x.sum(dim=1)]
        interactions = [1, transformed_x.sum(dim=1)]
        for i in range(2, self._order + 1):
            powers.append(transformed_x.pow(i).sum(dim=1))
            curr_interaction = 0
            for j in range(1, i + 1):
                curr_interaction += pow(-1, j + 1) * powers[j] * interactions[i - j]
            interactions.append(curr_interaction / i)
        interactions = torch.concat(interactions[1:], dim=1)

        prediction = self._output_layer(interactions)
        if self._task == "binary_classification":
            prediction = torch.sigmoid(prediction)

        return prediction

    def fit(self, x_train: np.ndarray, y_train: np.ndarray, x_val: np.ndarray=None, y_val:np.ndarray=None) -> None:

        device = next(self.parameters()).device
        with_val = (x_val is not None and y_val is not None)

        x_train = torch.tensor(x_train, dtype=torch.float32)
        y_train = torch.tensor(y_train, dtype=torch.float32)
        train_dataset = TensorDataset(x_train, y_train)
        train_loader = DataLoader(train_dataset, batch_size=self._batch_size, shuffle=True, num_workers=self._num_workers)

        if with_val:
            x_val = torch.tensor(x_val, dtype=torch.float32)
            y_val = torch.tensor(y_val, dtype=torch.float32)
            val_dataset = TensorDataset(x_val, y_val)
            val_loader = DataLoader(val_dataset, batch_size=self._batch_size, num_workers=self._num_workers)

        optimizer = Adam(self.parameters(), lr=self._lr)
        if self._task == "regression":
            criterion = MSELoss()
        elif self._task == "binary_classification":
            criterion = BCELoss()

        for epoch in range(self._epochs):

            self.train()

            train_losses, train_step = 0, 0
            if with_val:
                val_losses, val_step = 0, 0

            for x, y in train_loader:

                x, y = x.to(device), y.to(device)

                prediction = self(x)
                loss = criterion(prediction, y)

                optimizer.zero_grad()
                loss.backward()
                optimizer.step()

                train_losses += loss.item()
                train_step += 1

            if with_val:

                with torch.no_grad():

                    self.eval()

                    for x, y in val_loader:

                        x, y = x.to(device), y.to(device)

                        prediction = self(x)
                        loss = criterion(prediction, y)

                        val_losses += loss.item()
                        val_step += 1

            if self._verbose:
                if with_val:
                    print("Epoch {}, Train Loss: {:.7f}, Val Loss: {:.7f}".format(epoch + 1, train_losses / train_step, val_losses / val_step))
                else:
                    print("Epoch {}, Train Loss: {:.7f}".format(epoch + 1, train_losses / train_step))

    def predict(self, x: np.ndarray) -> np.ndarray:

        device = next(self.parameters()).device
        x = torch.tensor(x, dtype=torch.float32, device=device)

        self.eval()
        prediction = self(x).detach().cpu().numpy()

        return prediction
>>>>>>> ec6366df
<|MERGE_RESOLUTION|>--- conflicted
+++ resolved
@@ -1,5 +1,3 @@
-<<<<<<< HEAD
-=======
 import numpy as np
 import torch
 
@@ -139,5 +137,4 @@
         self.eval()
         prediction = self(x).detach().cpu().numpy()
 
-        return prediction
->>>>>>> ec6366df
+        return prediction